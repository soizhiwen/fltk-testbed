FROM ubuntu:20.04

<<<<<<< HEAD
# Who maintains this DockerFile
MAINTAINER Jeroen Galjaard <J.M.Galjaard-1@student.tudelft.nl>
=======
MAINTAINER Bart Cox <b.a.cox@tudelft.nl>
>>>>>>> ce1936af

# Run build without interactive dialogue
ARG DEBIAN_FRONTEND=noninteractive

# Define the working directory of the current Docker container
WORKDIR /opt/federation-lab

# Update the Ubuntu software repository and fetch packages
RUN apt-get update \
<<<<<<< HEAD
  && apt-get install -y curl python3 python3-pip net-tools iproute2
=======
  && apt-get install -y vim curl python3 python3-pip net-tools iproute2

# Copy the current folder to the working directory
COPY setup.py ./
COPY requirements.txt ./

# Install all required packages for the generator
RUN python3 -m pip install -r requirements.txt

ENV GLOO_SOCKET_IFNAME=$NIC
ENV TP_SOCKET_IFNAME=$NIC
>>>>>>> ce1936af

# Add Pre-downloaded models (otherwise needs be run every-time)
ADD data/ data/

<<<<<<< HEAD
# Use cache for pip, otherwise we repeatedly pull from repository
ADD requirements.txt ./
RUN --mount=type=cache,target=/root/.cache/pip python3 -m pip install -r requirements.txt

# Add FLTK and configurations
ADD fltk fltk
ADD configs configs
ADD charts charts
=======
COPY fltk ./fltk
COPY configs ./configs
COPY experiments ./experiments

CMD python3 -m fltk remote $EXP_CONFIG $RANK --nic=$NIC --host=$MASTER_HOSTNAME $OPTIONAL_PARAMS
>>>>>>> ce1936af
<|MERGE_RESOLUTION|>--- conflicted
+++ resolved
@@ -1,40 +1,24 @@
 FROM ubuntu:20.04
 
-<<<<<<< HEAD
-# Who maintains this DockerFile
+
 MAINTAINER Jeroen Galjaard <J.M.Galjaard-1@student.tudelft.nl>
-=======
-MAINTAINER Bart Cox <b.a.cox@tudelft.nl>
->>>>>>> ce1936af
 
 # Run build without interactive dialogue
 ARG DEBIAN_FRONTEND=noninteractive
+
+# ENV GLOO_SOCKET_IFNAME=eth0
+# ENV TP_SOCKET_IFNAME=eth0
 
 # Define the working directory of the current Docker container
 WORKDIR /opt/federation-lab
 
 # Update the Ubuntu software repository and fetch packages
 RUN apt-get update \
-<<<<<<< HEAD
   && apt-get install -y curl python3 python3-pip net-tools iproute2
-=======
-  && apt-get install -y vim curl python3 python3-pip net-tools iproute2
-
-# Copy the current folder to the working directory
-COPY setup.py ./
-COPY requirements.txt ./
-
-# Install all required packages for the generator
-RUN python3 -m pip install -r requirements.txt
-
-ENV GLOO_SOCKET_IFNAME=$NIC
-ENV TP_SOCKET_IFNAME=$NIC
->>>>>>> ce1936af
 
 # Add Pre-downloaded models (otherwise needs be run every-time)
 ADD data/ data/
 
-<<<<<<< HEAD
 # Use cache for pip, otherwise we repeatedly pull from repository
 ADD requirements.txt ./
 RUN --mount=type=cache,target=/root/.cache/pip python3 -m pip install -r requirements.txt
@@ -42,11 +26,4 @@
 # Add FLTK and configurations
 ADD fltk fltk
 ADD configs configs
-ADD charts charts
-=======
-COPY fltk ./fltk
-COPY configs ./configs
-COPY experiments ./experiments
-
-CMD python3 -m fltk remote $EXP_CONFIG $RANK --nic=$NIC --host=$MASTER_HOSTNAME $OPTIONAL_PARAMS
->>>>>>> ce1936af
+ADD charts charts