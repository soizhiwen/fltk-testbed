from .cifar_10_cnn import Cifar10CNN
from .cifar_100_resnet import Cifar100ResNet
from .fashion_mnist_cnn import FashionMNISTCNN
from .fashion_mnist_resnet import FashionMNISTResNet
<<<<<<< HEAD
from .cifar_10_resnet import Cifar10ResNet, ResNet18, ResNet34, ResNet50, ResNet101, ResNet152
from .cifar_100_vgg import Cifar100VGG, vgg11_bn, vgg13_bn, vgg16_bn, vgg19_bn
from .reddit_lstm import RNNModel
from.simple import SimpleMnist, SimpleNet
=======
from .cifar_10_resnet import Cifar10ResNet
from .cifar_100_vgg import Cifar100VGG
from .mnist_cnn import MNIST_CNN
from ..util.definitions import Nets


def available_nets():
    return {
        Nets.cifar100_resnet: Cifar100ResNet,
        Nets.cifar100_vgg: Cifar100VGG,
        Nets.cifar10_cnn: Cifar10CNN,
        Nets.cifar10_resnet: Cifar10ResNet,
        Nets.fashion_mnist_cnn: FashionMNISTCNN,
        Nets.fashion_mnist_resnet: FashionMNISTResNet,
        Nets.mnist_cnn: MNIST_CNN,

    }

def get_net(name: Nets):
    return available_nets()[name]


def get_net_split_point(name: Nets):
    nets_split_point = {
        Nets.cifar100_resnet: 48,
        Nets.cifar100_vgg: 28,
        Nets.cifar10_cnn: 15,
        Nets.cifar10_resnet: 39,
        Nets.fashion_mnist_cnn: 7,
        Nets.fashion_mnist_resnet: 7,
        Nets.mnist_cnn: 2,
    }
    return nets_split_point[name]
>>>>>>> ce1936af
<|MERGE_RESOLUTION|>--- conflicted
+++ resolved
@@ -2,15 +2,11 @@
 from .cifar_100_resnet import Cifar100ResNet
 from .fashion_mnist_cnn import FashionMNISTCNN
 from .fashion_mnist_resnet import FashionMNISTResNet
-<<<<<<< HEAD
 from .cifar_10_resnet import Cifar10ResNet, ResNet18, ResNet34, ResNet50, ResNet101, ResNet152
 from .cifar_100_vgg import Cifar100VGG, vgg11_bn, vgg13_bn, vgg16_bn, vgg19_bn
 from .reddit_lstm import RNNModel
-from.simple import SimpleMnist, SimpleNet
-=======
-from .cifar_10_resnet import Cifar10ResNet
-from .cifar_100_vgg import Cifar100VGG
 from .mnist_cnn import MNIST_CNN
+from .simple import SimpleMnist, SimpleNet
 from ..util.definitions import Nets
 
 
@@ -40,5 +36,4 @@
         Nets.fashion_mnist_resnet: 7,
         Nets.mnist_cnn: 2,
     }
-    return nets_split_point[name]
->>>>>>> ce1936af
+    return nets_split_point[name]